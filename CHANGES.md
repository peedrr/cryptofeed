--- conflicted
+++ resolved
@@ -2,11 +2,8 @@
 
 ### 2.2.0
  * Bugfix: Use UTC for dateimte conversions in REST api
-<<<<<<< HEAD
+ * Bugfix: Funding rate of 0 was being converted to None when to_dict was called
  * Feature: Add OKEx restpoint api and implement candle function
-=======
- * Bugfix: Funding rate of 0 was being converted to None when to_dict was called
->>>>>>> f1ad9d2a
 
 ### 2.1.2 (2021-12-23)
  * Feature: Tweak Postgres backend to not store duplicated data for orderbooks.
