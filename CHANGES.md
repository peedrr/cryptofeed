## Changelog

### 1.8.0
  * Bugfix: Init uvloop earlier so backends that use loop will not fail
  * Docs: Remove FAQ, added performance doc section
  * Bugfix: #404 - Use AsyncConnection object for Binance OI
  * Feature: Rework how raw data is stored (when enabled). REST data can now be captured
  * Feature: New feedhandler method, `add_feed_running` allows user to add feed to running instance of a feedhandler
  * Feature: create_db defaults to False on InfluxDB backends
  * Feature: Normalize Bitmex Symbols
  * Update: Remove extraneous methods in feed objects used to query symbol information
  * Feature: Use realtime ticker for Binance
  * Bugfix: Bitmex symbols not being normalized correctly
  * Bugfix: Fix GCP PubSub backend
  * Bugfix: Fix historical data REST api for Bitmex
  * Feature: Use separate tasks (fed by async queue) for backend writing. Redis now uses this method
  * Bugfix: Allow user specified max depths on Kraken
  * Feature: Add backend queue support to ZMQ backend
  * Feature: Add backend queue support to Socket backends
<<<<<<< HEAD
  * Feature: Add VictoriaMetrics support via backend
=======
  * Feature: Add backend queue support to influx and elastic
  * Feature: Candle support
  * Bugfix: Ignore untradeable symbols in Binance symbol generation
>>>>>>> 5d756df6

### 1.7.0 (2021-02-15)
  * Feature: Use UVLoop if installed (not available on windows)
  * Bugfix: Allow exchanges to customize their retry delays on error
  * Feature: New demo code showing user loop management
  * Feature: Handle more signals for graceful shutdown
  * Bugfix: BinanceFutures message format change
  * Feature: Missing sequence number on Coinbase will not reset all data streams, just the affected pair
  * Feature: Use timestamp from exchange for L2 book data from Coinbase
  * Bugfix: Blockchain exchange had incorrect timestamps, and incorrect log lines
  * Bugfix: Wrong datatype in BackendFuturesIndexCallback
  * Bugfix: Fix bad postgres callback for open_interest and futures_index
  * Feature: Signal handler installation now optional, can be done separately. This will allow the feedhandler to be run from child threads/loops
  * Bugfix: Fix binance delivery book ticker (message format change)
  * Breaking change: Feed object `config` renamed `subscription`
  * Feature: Configuration passed from feedhandler to exchanges
  * Breaking change: Most use of `pair` and `pairs` changed to `symbol` and `symbols` to be more consistent with actual usage. pairs.py renamed to symbols.py
  * Feature: Allow configuring the API KEY ID from Config or from environment variable
  * Bugfix: Collisions in normalized CoinGecko symbols (this adds about 700 new symbols)
  * Feature: Add candles function to coinbase
  * Feature: Explain when Cryptofeed crashes during pairs retrieval
  * Bugfix: BINANCE_DELIVERY Ticker use msg_type='bookTicker' as for the other BINANCE markets
  * Feature: Support Bitmex authentication using personal API key and secret
  * Feature: Print the origin of the configuration (filename, dict) for better developer experience
  * Bugfix: Add guard against non-supported asyncio add_signal_handler() on windows platforms
  * Feature: Simplify source code by standardization iterations over channels and symbols
  * Bugfix: Remove remaining character "*" in book_test.py
  * Bugfix: Fix return type of the function book_flatten()
  * Feature: Shutdown multiple backends asynchronously, and close the event loop properly
  * Bugfix: Repair the Bitfinex FUNDING
  * Feature: Speedup the handling of Bitfinex messages by reducing intermediate mappings
  * Feature: Support OKEx options
  * Bugfix: Cancel the pending tasks to gracefully/properly close the ASyncIO loop
  * Feature: Support for authenticated websocket data channels

### 1.6.2 (2020-12-25)
  * Feature: Support for Coingecko aggregated data per coin, to be used with a new data channel 'profile'
  * Feature: Support for Whale Alert on-chain transaction data per coin, to be used with a new data channel 'transactions'
  * Bugfix: Reset delay and retry for rest feed
  * Feature: Add GCP Pub/Sub backend
  * Bugfix: Fix aggregated callbacks (Renko and OHLCV) when used with exchanges that support order types
  * Bugfix: Fix broken example/demo code
  * Feature: New data channel - `futures_index` - demonstrated in ByBit
  * Feature: Add stop callback when exiting loop, add stop method placeholder for base callbacks
  * Bugfix: Fix NBBO callback
  * Feature: Orderbook sequence number validation for HitBTC
  * Feature: Kraken orderbook checksum support in Kraken
  * Feature: KrakenFutures sequence number check added
  * Feature: Add optional caching to postgres backend
  * Feature: New Exchange - Binance Delivery
  * Feature: Liquidation for OKEX
  * Bugfix: Adjust ping interval on websocket connection, some exchanges require pings more frequently
  * Feature: Checksum validation for orderbooks on OKEX and OKCoin
  * Feature: Use rotating log handler
  * Bugfix: Later versions of aiokafka break kafka backend
  * Bugfix: Huobi sends empty book updates for delisted pairs
  * Bugfix: Harden channel map usage in Kraken
  * Feature: Config file support
  * Bugfix: Subscribing to all BitMEX symbols gives 400 error - message too long
  * Bugfix: Cleanup of code - fixed a few examples and resolved all outstanding flake8 issues
  * Bugfix: Fix Bitfinex pair normalization
  * Feature: Refactor connection handling. New connection design allows feeds to open multiple connections
  * Feature: Update BitMax to use the new BitMax Pro API - includes sequence number verification on books
  * Feature: Bybit - support for USDT perpetual data channels
  * Feature: Can now configure more than 25 Bitfinex pair/channel combinations
  * Feature: Support more than 200 pair/stream combinations on Binance from a single Feed
  * Feature: Support for the bitFlyer exchange
  * Feature: Update Kraken to work with very large numbers of trading pairs

### 1.6.1 (2020-11-12)
  * Feature: New kwarg for exchange feed - `snapshot_interval` - used to control number of snapshot updates sent to client
  * Feature: Support for rabbitmq message routing
  * Feature: Support for raw file playback. Will be useful for testing features and building out new test suites for cryptofeed.
  * Feature: Arctic library quota can be configured, new default is unlimited
  * Feature: New exchange: Probit
  * Bugfix: Correctly store receipt timestamp in mongo backend
  * Bugfix: FTX - set a funding rate requests limit constant (10 requests per second, 60 seconds pause between loops)
  * Bugfix: Open Interest data on FTX erroneously had timestamps set to None
  * Update: Binance Jersey shutdown - feed removed
  * Bugfix: Fixed open interest channel for Binance Delivery

### 1.6.0 (2020-09-28)
  * Feature: Validate FTX book checksums (optionally enabled)
  * Bugfix: Subscribing only to open interest on Binance futures gave connection errors
  * Feature: Authentication for Influxdb 1.x
  * Feature: Override logging defaults with environment variables (filename and log level)
  * Bugfix: For Coinbase L3 books need to ignore/drop some change updates (per docs)
  * Bugfix: Obey rate limits when using Coinbase REST API to get L3 book snapshots
  * Bugfix: Ignore auction updates from Gemini
  * Feature: Add order type (limit/market) for Kraken Trades
  * Feature: Exchange specific information available via info classmethod - contains pairs, data channels and tick size
  * Feature: Funding data supported on HuobiSwap
  * Bugfix: Fix broken mongo callbacks in backends

### 1.5.1 (2020-08-26)
  * Bugfix: #136 - Kraken Rate limiting
  * Feature: Funding data on Binance Futures
  * Bugfix: Support new Huobi tradeId field, old id field deprecated
  * Bugfix: Unclear errors when unsupported data feeds used
  * Bugfix: Handle order status messages more gracefully in Coinbase
  * Bugfix: Fix Kraken pair mappings
  * Feature: New Exchange - Gate.io
  * Feature: Remove \_SWAP, \_FUTURE channel (and callback) types - determine correct type at subscribe time based on symbol
  * Docs: Add documentation about callbacks
  * Feature: Deribit provides sequence number for book updates - check them to ensure no messages lost
  * Bugfix: Fix timestamp on Binance Futures Open Interest
  * Bugfix: Update/standardize liquidation callbacks
  * Feature: Update Upbit subscription methods based on updated docs
  * Bugfix: Ticker not working correctly on Binance Futures
  * Feature: Liquidations callbacks for backends

### 1.5.0 (2020-07-31)
  * Feature: New Exchange - FTX US
  * Feature: Add funding data to rest library
  * Bugfix: DSX updated their API, websocket no longer supported. Removing DSX
  * Feature: Websocket client now uses unbounded message queue
  * Feature: Support for HuobiDM next quarter contracts
  * Bugfix: Fix datetime fields in elasticsearch
  * Feature: BinanceFutures: support ticker, open interest and Liquidation, FTX: support open interest and liquidations, Deribit: liquidations support
  * Bugfix: Fix receipt timestamps in Postgres backend
  * Bugfix: Huobi Swap Init

### 1.4.1 (2020-05-22)
  * Feature: Support for disabling timeouts on feeds
  * Bugfix: #224 Ignore newly added trading pairs in Poloniex while running
  * Feature: New exchange, DSX
  * Bugfix: Bybit updated their API, websocket subscription to L2 book data needed to be updated
  * Bugfix: Deribit subscription condensed into a single message to avoid issues with rate limit
  * Bugfix: Funding interval for bitmex not converted to integer
  * Bugfix: HuobiSwap missing from feedhandler
  * Feature: Optional flag on Feed to enable check for crossed books
  * Feature: Blockchain Exchange

### 1.3.1 (2020-03-17)
  * Feature: Add missing update detection to orderbooks in Binance
  * Feature: REST support for FTX
  * Feature: Added new field, receipt timestamp, to all callbacks. This contains the time the message was received by cryptofeed.
  * Feature: Upbit Exchange Support

### 1.3.0 (2020-02-11)
  * Bugfix: Enabling multiple symbols on Bitmex with deltas and max depth configured could cause crashes.
  * Bugfix: Default open interest callback missing
  * Change: Mongo backend stores book data in BSON
  * Feature: Open Interest callbacks added to all backends
  * Change: Instrument removed in favor of open interest
  * Bugfix: Huobi feedhandlers not properly setting forced indicator for book updates, breaking deltas
  * Bugfix: Some Kraken futures funding fields not always populated
  * Feature: Open interest updates for Kraken futures
  * Feature: Open interest updates for Deribit
  * Bugfix: FTX ticker can have Nones for bid/ask
  * Feature: InfluxDB 2.0 support
  * Bugfix: Deribit funding only available on perpetuals
  * Feature: Enable deltas (with out max depth) on exchanges that do not support them

### 1.2.0 (2020-01-18)
  * Feature: New exchange: Binance Futures
  * Feature: New Exchange: Binance Jersey
  * Feature: Funding data on Kraken Futures
  * Feature: User defined pair separator (default still -)
  * Feature: Postgres backend
  * Feature: Deribit Funding
  * Bugfix: Deribit subscriptions using config subscribed to symbols incorrectly
  * Bugfix: Some RabbitMQ messages were missing symbol and exchange data
  * Feature: Open interest data for OKEX swaps

### 1.1.0 (2019-11-14)
  * Feature: User enabled logging of exchange messages on error
  * Refactor: Overhaul of backends - new base classes and simplified code
  * Bugfix: Handle i messages from poloniex more correctly
  * Bugfix: Report bittrex errors correctly
  * Feature: New exchange: Bitcoin.com
  * Feature: New exchange: BinanceUS
  * Feature: New exchange: Bitmax
  * Feature: Ability to store raw messages from exchanges

### 1.0.1 (2019-09-30)
  * Feature: Backfill Bitmex historical trade data from S3 Bucket
  * Feature: RabbitMQ backend
  * Feature: Custom Depth and deltas for all L2 book updates
  * Feature: Support new 100ms book diff channel on Binance
  * Feature: Bittrex exchange support
  * Feature: Ticker support in Redis and Kafka Backends
  * Feature: Ticker callbacks require/contain timestamp
  * Feature: Renko Aggregation
  * Bugfix: Max Depth without deltas should only send updates when book changes
  * Bugfix: Update count and previous book now associated with pair

### 1.0.0 (2019-08-18)
  * Bugfix #113: Fix remaining exchanges who are not reporting timestamps correctly
  * Feature: Generated timestamps now based on message receipt by feedhandler
  * Feature: Multi-callback support
  * Feature: Rework ZMQ using pub/sub with topics
  * Feature: FTX Exchange
  * Feature: Gemini subscriptions now work like all other exchanges
  * Feature: Use unique id for each feed (as opposed to feed id/name)
  * Bugfix: fix Poloniex historical trade timestamps
  * Bugfix: Bitmex L2 channel incorrectly classified
  * Feature: Kraken Futures
  * Feature: Redis backend supports UDS
  * Feature: Binance full book (L2) with deltas
  * Feature: Allow user to start event loop themselves (potentially scheduling other tasks before/after).

### 0.25.0 (2019-07-06)
  * Feature: Rest Endpoints for Historical Deribit data
  * Feature: Specify numeric datatype for InfluxDB
  * Bugfix: Greatly improve performance of book writes for InfluxDB
  * Feature: Bybit exchange support
  * Bugfix: Deribit now returning floats in decimal.Decimal
  * Feature: Elastic Search backend

### 0.24.0 (2019-06-19)
  * Bugfix: Book Delta Conversion issue in backends
  * Bugfix: Tweak BitMEX rest API to handle more errors more gracefully
  * Feature: Deribit Exchange support
  * Feature: Instrument channel
  * Bugfix: support Kraken websocket API changes
  * Bugfix: correct USDT symbol mappings for Bitfinex
  * Bugfix: Fixed mongo book backend
  * Feature: Book delta support for mongo, sockets, ZMQ

### 0.23.0 (2019-06-03)
  * Feature: Book delta support for InfluxDB
  * Feature: Swaps on OkEX

### 0.22.2 (2019-05-23)
  * Bugfix: Fix tagging issue in InfluxDB
  * Bugfix: Fix book updates in InfluxDB
  * Feature: Book delta support in Redis backends
  * Feature: Book delta support in Kafka backend

### 0.22.1 (2019-05-19)
  * Feature: Cleanup callback code
  * Feature: Poloniex subscription now behaves like other exchanges
  * Feature: Kafka Backend

### 0.22.0 (2019-05-04)
  * Bugfix: Timestamp normalization for backends were losing subsecond fidelity
  * Feature: All exchanges report timestamps in floating point unix time
  * Bugfix: Implement change in OkEx's trading pair endpoint for pair generation

### 0.21.1 (2019-04-28)
  * Feature: Config support for Coinbene, Binance, EXX, BitMEX, Bitfinex, Bitstamp, HitBTC
  * Feature: Complete clean up of public REST endpoints
  * Feature: Improved book delta example
  * Feature: Bitstamp Websocket V2 - L3 books now supported
  * Bugfix: Incorrect book building in Kraken

### 0.21.0 (2019-04-07)
  * Bugfix: Coinbase L3 Book would get in cycle of reconnecting due to missing sequence numbers
  * Feature: Kraken L2 Book Deltas
  * Feature: Book deltas streamlined and retain ordering
  * Feature: OKCoin exchange support
  * Feature: OKEx exchange support
  * Feature: Coinbene exchange support
  * Feature: Support Huobi Global and Huobi USA

### 0.20.2 (2019-03-19)
  * Bugfix: Kraken REST API using wrong symbol for trades
  * Feature: Complete work on standardizing Bitfinex rest API
  * Bugfix: Allow index symbols on Bitmex

### 0.20.1 (2019-02-16)
  * Feature: Trades sides are now labeled as Buy / Sell instead of Bid / Ask.
  * Feature: Support for the Huobi exchange
  * Bugfix: Change how exchange pairs are mapped for REST module - only map exchanges that are used
  * Bugfix #67: Ensure all trades report the taker's side

### 0.20.0 (2019-02-04)
  * Feature #57: Write updates directly to MongoDB via new backend support
  * Feature #56: Experimental support for fine grained configuration per exchange
  * Feature #58: Support Kraken websocket API
  * Feature: Only generate trading pair conversions for configured exchanges
  * Feature: Historical trade data on REST API for Kraken

### 0.19.2 (2019-01-21)
  * Feature #55: OHLCV aggregation method in backends plus support for user defined aggregators
  * Feature: EXX exchange support

### 0.19.1 (2019-01-11)
  * Bugfix: Poloniex logging had bug that prevented reconnect on missing sequence number

### 0.19.0 (2019-01-10)
  * Feature #50: Support multiple streams per websocket connection on Binance
  * Bugfix #51: Fix pairs on streams in Binance

### 0.18.0 (2018-12-15)
  * Feature: InfluxDB support via backend
  * Feature: Aggregation backend wrappers
  * Bugfix: BookDelta callback no longer needs to be an instance of BookUpdateCallback
  * Bugfix: REST module was creating duplicate log handlers
  * Bugfix: Bitfinex REST now properly handles cases when there are more than 1000 updates for a single tick

### 0.17.4 (2018-11-17)
  * README change for long description rendering issue

### 0.17.3 (2018-11-17)
  * Feature #41: Rework trading pairs to generate them dynamically (as opposed to hard coded)
  * Feature: When book depth configured Redis, ZMQ and UDP backends only report book changes when changed occurred in
             depth window
  * Feature: TCP socket backend support
  * Feature: UDS backend support

### 0.17.2 (2018-11-03)
  * Bugfix #45: Bitstamp prices and sizes in L2 book are string, not decimal.Decimal
  * Feature: Binance support

### 0.17.1 (2018-10-19)
  * Bugfix #43: Coinbase L2 book used "0" rather than 0 for comparisons against decimal.Decimal
  * Feature: REST feed market data supported via normal subscription methods
  * Feature: Kraken support
  * Bugfix: Bitfinex book timestamps match expected Bitfinex timestamps (in ms)

### 0.17.0 (2018-10-13)
  * Feature: Timestamps for orderbooks and book deltas
  * Feature #40: NBBO now uses best bid/ask from L2 books
  * Feature #28: GDAX now renamed Coinbase and uses Coinbase endpoints
  * Feature: ZeroMQ backend. Write updates directly to ZMQ connection
  * Feature: UDP Socket backend. Write updates directly to UDP socket

### 0.16.0 (2018-10-4)
  * Feature: L2 books are now all price aggregated amounts, L3 books are price aggregated orders
  * Book deltas supported on all feeds
  * Bugfix: Fix NBBO feed

### 0.15.0 (2018-09-29)
  * Feature: GDAX/Coinbase rest support - trades, order status, etc
  * Feature: Arctic backend, supports writing to arctic directly on trade/funding updates
  * Bugfix: #36 Update poloniex to use new trading pairs and handle sequence numbers
  * Bugfix: Improve Bitfinex orderbooks and handle sequence numbers
  * Bugfix: GDAX and Bitmex orderbook and logging improvements

### 0.14.1 (2018-09-14)
  * Added some docstrings
  * Feature: Add exchanges by name to feedhandler. Easier to instantiate a feedhandler from config
  * Logging improvements
  * Bugfix: non-gathered futures were suppressing exceptions when multiple feeds are configured. Changed to tasks
  * Redis backend uses a connection pool

### 0.14.0 (2018-09-04)
  * Feature: support for writing order books directly to Redis
  * Feature: ability to specify book depth for Redis updates

### 0.13.3 (2018-08-31)
  * Feature: normalize Bitfinex funding symbols

### 0.13.2 (2018-08-31)
  * Bugfix: fix symbol in Bitfinex rest

### 0.13.1 (2018-08-31)
  * Feature: access rest endpoints via getitem / []
  * Bugfix: #31 - funding channel broke Gemini
  * Feature: Book deltas for GDAX
  * Bugfix: Fix intervals on Bitmex (rest)

### 0.13.0 (2018-08-22)
  * Feature: Funding data from Bitmex on ws
  * Feature: Funding historical data via rest
  * Bugfix: Python 3.7 compatibility
  * Feature: Rest trade APIs are now generators
  * Feature: funding data on Bitfinex - ws and rest

### 0.12.0 (2018-08-20)
  * Bugfix: Handle 429s in Bitmex (REST)
  * Feature: Redis backend for trades to write updates directly to Redis
  * Bugfix: issue #27 - Bitmex trades missing timestamps

### 0.11.1 (2018-08-18)
  * Bitfinex and Bitmex historical trade data via REST
  * Bugfix: interval incorrect for rest time ranges
  * Bugfix: lowercase attrs in Rest interface

### 0.11.0 (2018-08-05)
  * Feature: Support for delta updates for order books
  * REST API work started

### 0.10.2
  * Bugfix: Clear data structures on reconnect in bitmex
  * Feature: Support reconnecting on more connection errors
  * Feature: Timestamp support on trade feeds
  * Feature: Connection watcher will terminate and re-open idle connections

### 0.10.1 (2018-5-11)
  * Feature: Reconnect when a connection is lost
  * Bugfix #22: Check for additional connection failures
  * Feature #4: Trade ID support
  * Feature: Account for new Gemini message type

### 0.10.0 (2018-03-18)
  * Feature: Bitmex

### 0.9.2 (2018-03-13)
  * Bugfix #10: Change from float to decimal.Decimal in GDAX
  * Feature #5: use sorted dictionaries for order books
  * Feature #17: logging support
  * Bugfix: Gemini order books now work
  * Bugfix: All json floats parsed to Decimal
  * Bugfix: Fix Bitstamp pair parsing
  * Feature: Major clean up of channel, exchange, and trading pair names

### 0.9.1 (2018-01-27)
  * Bugfix #4: produce ticker from trades channel on GDAX
  * Feature: Bitstamp feed

### 0.8.0 (2018-01-07)
  * Feature: HitBTC feed
  * Feature: Poloniex Orderbook support

### 0.6.0 (2018-01-02)
  * Feature: Gemini Feed

### 0.5.0 (2018-01-02)
  * Initial release: GDAX, Poloniex, Bitfinex Support
  * Feature: NBBO support<|MERGE_RESOLUTION|>--- conflicted
+++ resolved
@@ -17,13 +17,11 @@
   * Bugfix: Allow user specified max depths on Kraken
   * Feature: Add backend queue support to ZMQ backend
   * Feature: Add backend queue support to Socket backends
-<<<<<<< HEAD
   * Feature: Add VictoriaMetrics support via backend
-=======
   * Feature: Add backend queue support to influx and elastic
   * Feature: Candle support
   * Bugfix: Ignore untradeable symbols in Binance symbol generation
->>>>>>> 5d756df6
+
 
 ### 1.7.0 (2021-02-15)
   * Feature: Use UVLoop if installed (not available on windows)
